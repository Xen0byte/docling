[tool.poetry]
name = "docling"
version = "2.25.1"  # DO NOT EDIT, updated automatically
description = "SDK and CLI for parsing PDF, DOCX, HTML, and more, to a unified document representation for powering downstream workflows such as gen AI applications."
authors = ["Christoph Auer <cau@zurich.ibm.com>", "Michele Dolfi <dol@zurich.ibm.com>", "Maxim Lysak <mly@zurich.ibm.com>", "Nikos Livathinos <nli@zurich.ibm.com>", "Ahmed Nassar <ahn@zurich.ibm.com>", "Panos Vagenas <pva@zurich.ibm.com>", "Peter Staar <taa@zurich.ibm.com>"]
license = "MIT"
readme = "README.md"
repository = "https://github.com/DS4SD/docling"
homepage = "https://github.com/DS4SD/docling"
keywords= ["docling", "convert", "document", "pdf", "docx", "html", "markdown", "layout model", "segmentation", "table structure", "table former"]
 classifiers = [
     "License :: OSI Approved :: MIT License",
     "Operating System :: MacOS :: MacOS X",
     "Operating System :: POSIX :: Linux",
     "Development Status :: 5 - Production/Stable",
     "Intended Audience :: Developers",
     "Intended Audience :: Science/Research",
     "Topic :: Scientific/Engineering :: Artificial Intelligence",
     "Programming Language :: Python :: 3"
 ]
packages = [{include = "docling"}]

[tool.poetry.dependencies]
######################
# actual dependencies:
######################
python = "^3.9"
pydantic = "^2.0.0"
docling-core = {extras = ["chunking"], version = "^2.19.0"}
docling-ibm-models = "^3.4.0"
docling-parse = "^3.3.0"
filetype = "^1.2.0"
pypdfium2 = "^4.30.0"
pydantic-settings = "^2.3.0"
huggingface_hub = ">=0.23,<1"
requests = "^2.32.2"
easyocr = "^1.7"
tesserocr = { version = "^2.7.1", optional = true }
certifi = ">=2024.7.4"
rtree = "^1.3.0"
scipy = [
  { version = "^1.6.0", markers = "python_version >= '3.10'" },
  { version = ">=1.6.0,<1.14.0", markers = "python_version < '3.10'" }
]
typer = "^0.12.5"
python-docx = "^1.1.2"
python-pptx = "^1.0.2"
beautifulsoup4 = "^4.12.3"
pandas = "^2.1.4"
marko = "^2.1.2"
openpyxl = "^3.1.5"
lxml = ">=4.0.0,<6.0.0"
ocrmac = { version = "^1.0.0", markers = "sys_platform == 'darwin'", optional = true }
rapidocr-onnxruntime = { version = "^1.4.0", optional = true, markers = "python_version < '3.13'" }
onnxruntime = [
  # 1.19.2 is the last version with python3.9 support,
  # see https://github.com/microsoft/onnxruntime/releases/tag/v1.20.0
  { version = ">=1.7.0,<1.20.0", optional = true, markers = "python_version < '3.10'" },
  { version = "^1.7.0", optional = true, markers = "python_version >= '3.10'" }
]
<<<<<<< HEAD
pillow = "^10.0.0"
pylatexenc = "^2.10"
=======

transformers = [
  {markers = "sys_platform != 'darwin' or platform_machine != 'x86_64'", version = "^4.46.0", optional = true },
  {markers = "sys_platform == 'darwin' and platform_machine == 'x86_64'", version = "~4.42.0", optional = true }
]
accelerate = [
  {markers = "sys_platform != 'darwin' or platform_machine != 'x86_64'", version = "^1.2.1", optional = true },
]
pillow = ">=10.0.0,<12.0.0"
tqdm = "^4.65.0"
>>>>>>> 357d41cc

[tool.poetry.group.dev.dependencies]
black = {extras = ["jupyter"], version = "^24.4.2"}
pytest = "^7.2.2"
pre-commit = "^3.7.1"
mypy = "^1.10.1"
isort = "^5.10.1"
python-semantic-release = "^7.32.2"
flake8 = "^6.0.0"
pyproject-flake8 = "^6.0.0"
pytest-xdist = "^3.3.1"
types-requests = "^2.31.0.2"
flake8-pyproject = "^1.2.3"
pylint = "^2.17.5"
pandas-stubs = "^2.1.4.231227"
ipykernel = "^6.29.5"
ipywidgets = "^8.1.5"
nbqa = "^1.9.0"
types-openpyxl = "^3.1.5.20241114"
types-tqdm = "^4.67.0.20241221"

[tool.poetry.group.docs.dependencies]
mkdocs-material = "^9.5.40"
mkdocs-jupyter = "^0.25.0"
mkdocs-click = "^0.8.1"
mkdocstrings = {extras = ["python"], version = "^0.27.0"}
griffe-pydantic = "^1.1.0"

[tool.poetry.group.examples.dependencies]
datasets = "^2.21.0"
python-dotenv = "^1.0.1"
langchain-huggingface = "^0.0.3"
langchain-milvus = "^0.1.4"
langchain-text-splitters = "^0.2.4"

[tool.poetry.group.constraints]
optional = true

[tool.poetry.group.constraints.dependencies]
numpy = [
    { version = ">=1.24.4,<3.0.0", markers = 'python_version >= "3.10"' },
    { version = ">=1.24.4,<2.1.0", markers = 'python_version < "3.10"' },
]

[tool.poetry.group.mac_intel]
optional = true

[tool.poetry.group.mac_intel.dependencies]
torch = [
  {markers = "sys_platform != 'darwin' or platform_machine != 'x86_64'", version = "^2.2.2"},
  {markers = "sys_platform == 'darwin' and platform_machine == 'x86_64'", version = "~2.2.2"}
]
torchvision = [
  {markers = "sys_platform != 'darwin' or platform_machine != 'x86_64'", version = "^0"},
  {markers = "sys_platform == 'darwin' and platform_machine == 'x86_64'", version = "~0.17.2"}
]

[tool.poetry.extras]
tesserocr = ["tesserocr"]
ocrmac = ["ocrmac"]
vlm = ["transformers", "accelerate"]
rapidocr = ["rapidocr-onnxruntime", "onnxruntime"]

[tool.poetry.scripts]
docling = "docling.cli.main:app"
docling-tools = "docling.cli.tools:app"

[build-system]
requires = ["poetry-core"]
build-backend = "poetry.core.masonry.api"

[tool.black]
line-length = 88
target-version = ["py39"]
include = '\.pyi?$'

[tool.isort]
profile = "black"
line_length = 88
py_version=39

[tool.mypy]
pretty = true
# strict = true
no_implicit_optional = true
plugins = "pydantic.mypy"
python_version = "3.10"

[[tool.mypy.overrides]]
module = [
    "docling_parse.*",
    "pypdfium2.*",
    "networkx.*",
    "scipy.*",
    "filetype.*",
    "tesserocr.*",
    "docling_ibm_models.*",
    "easyocr.*",
    "ocrmac.*",
    "lxml.*",
<<<<<<< HEAD
    "bs4.*",
    "huggingface_hub.*",
    "pylatexenc.*"
=======
    "huggingface_hub.*",
    "transformers.*",
>>>>>>> 357d41cc
]
ignore_missing_imports = true

[tool.flake8]
max-line-length = 88
extend-ignore = ["E203", "E501"]

[tool.semantic_release]
# for default values check:
# https://github.com/python-semantic-release/python-semantic-release/blob/v7.32.2/semantic_release/defaults.cfg

version_source = "tag_only"
branch = "main"

# configure types which should trigger minor and patch version bumps respectively
# (note that they must be a subset of the configured allowed types):
parser_angular_allowed_types = "build,chore,ci,docs,feat,fix,perf,style,refactor,test"
parser_angular_minor_types = "feat"
parser_angular_patch_types = "fix,perf"<|MERGE_RESOLUTION|>--- conflicted
+++ resolved
@@ -58,10 +58,6 @@
   { version = ">=1.7.0,<1.20.0", optional = true, markers = "python_version < '3.10'" },
   { version = "^1.7.0", optional = true, markers = "python_version >= '3.10'" }
 ]
-<<<<<<< HEAD
-pillow = "^10.0.0"
-pylatexenc = "^2.10"
-=======
 
 transformers = [
   {markers = "sys_platform != 'darwin' or platform_machine != 'x86_64'", version = "^4.46.0", optional = true },
@@ -72,7 +68,6 @@
 ]
 pillow = ">=10.0.0,<12.0.0"
 tqdm = "^4.65.0"
->>>>>>> 357d41cc
 
 [tool.poetry.group.dev.dependencies]
 black = {extras = ["jupyter"], version = "^24.4.2"}
@@ -173,14 +168,8 @@
     "easyocr.*",
     "ocrmac.*",
     "lxml.*",
-<<<<<<< HEAD
-    "bs4.*",
-    "huggingface_hub.*",
-    "pylatexenc.*"
-=======
     "huggingface_hub.*",
     "transformers.*",
->>>>>>> 357d41cc
 ]
 ignore_missing_imports = true
 
