--- conflicted
+++ resolved
@@ -120,7 +120,20 @@
             ), "export to html"
 
 
-<<<<<<< HEAD
+flaky_path = Path("tests/data/docx/textbox.docx")
+
+
+def test_e2e_docx_conversions():
+    _test_e2e_docx_conversions_impl(
+        docx_paths=[path for path in get_docx_paths() if path != flaky_path]
+    )
+
+
+@pytest.mark.xfail(strict=False)
+def test_textbox_conversion():
+    _test_e2e_docx_conversions_impl(docx_paths=[flaky_path])
+
+
 def test_text_after_image_anchors():
     """
     Test to analyse whether text gets parsed after image anchors.
@@ -157,18 +170,4 @@
         and found_text_after_anchor_2
         and found_text_after_anchor_3
         and found_text_after_anchor_4
-    )
-=======
-flaky_path = Path("tests/data/docx/textbox.docx")
-
-
-def test_e2e_docx_conversions():
-    _test_e2e_docx_conversions_impl(
-        docx_paths=[path for path in get_docx_paths() if path != flaky_path]
-    )
-
-
-@pytest.mark.xfail(strict=False)
-def test_textbox_conversion():
-    _test_e2e_docx_conversions_impl(docx_paths=[flaky_path])
->>>>>>> a2b83fe4
+    )