import logging
from pathlib import Path
from typing import Optional

<<<<<<< HEAD
from docling.datamodel.layout_model_specs import docling_layout_v2
=======
from docling.datamodel.layout_model_specs import DOCLING_LAYOUT_V2
>>>>>>> 2b8616d6
from docling.datamodel.pipeline_options import (
    granite_picture_description,
    smolvlm_picture_description,
)
from docling.datamodel.settings import settings
from docling.datamodel.vlm_model_specs import (
    SMOLDOCLING_MLX,
    SMOLDOCLING_TRANSFORMERS,
)
from docling.models.code_formula_model import CodeFormulaModel
from docling.models.document_picture_classifier import DocumentPictureClassifier
from docling.models.easyocr_model import EasyOcrModel
from docling.models.layout_model import LayoutModel
from docling.models.picture_description_vlm_model import PictureDescriptionVlmModel
from docling.models.table_structure_model import TableStructureModel
from docling.models.utils.hf_model_download import download_hf_model

_log = logging.getLogger(__name__)


def download_models(
    output_dir: Optional[Path] = None,
    *,
    force: bool = False,
    progress: bool = False,
    with_layout: bool = True,
    with_tableformer: bool = True,
    with_code_formula: bool = True,
    with_picture_classifier: bool = True,
    with_smolvlm: bool = False,
    with_smoldocling: bool = False,
    with_smoldocling_mlx: bool = False,
    with_granite_vision: bool = False,
    with_easyocr: bool = True,
):
    if output_dir is None:
        output_dir = settings.cache_dir / "models"

    # Make sure the folder exists
    output_dir.mkdir(exist_ok=True, parents=True)

    if with_layout:
        _log.info("Downloading layout model...")
        LayoutModel.download_models(
<<<<<<< HEAD
            local_dir=output_dir / docling_layout_v2.model_repo_folder,
=======
            local_dir=output_dir / DOCLING_LAYOUT_V2.model_repo_folder,
>>>>>>> 2b8616d6
            force=force,
            progress=progress,
        )

    if with_tableformer:
        _log.info("Downloading tableformer model...")
        TableStructureModel.download_models(
            local_dir=output_dir / TableStructureModel._model_repo_folder,
            force=force,
            progress=progress,
        )

    if with_picture_classifier:
        _log.info("Downloading picture classifier model...")
        DocumentPictureClassifier.download_models(
            local_dir=output_dir / DocumentPictureClassifier._model_repo_folder,
            force=force,
            progress=progress,
        )

    if with_code_formula:
        _log.info("Downloading code formula model...")
        CodeFormulaModel.download_models(
            local_dir=output_dir / CodeFormulaModel._model_repo_folder,
            force=force,
            progress=progress,
        )

    if with_smolvlm:
        _log.info("Downloading SmolVlm model...")
        download_hf_model(
            repo_id=smolvlm_picture_description.repo_id,
            local_dir=output_dir / smolvlm_picture_description.repo_cache_folder,
            force=force,
            progress=progress,
        )

    if with_smoldocling:
        _log.info("Downloading SmolDocling model...")
        download_hf_model(
            repo_id=SMOLDOCLING_TRANSFORMERS.repo_id,
            local_dir=output_dir / SMOLDOCLING_TRANSFORMERS.repo_cache_folder,
            force=force,
            progress=progress,
        )

    if with_smoldocling_mlx:
        _log.info("Downloading SmolDocling MLX model...")
        download_hf_model(
            repo_id=SMOLDOCLING_MLX.repo_id,
            local_dir=output_dir / SMOLDOCLING_MLX.repo_cache_folder,
            force=force,
            progress=progress,
        )

    if with_granite_vision:
        _log.info("Downloading Granite Vision model...")
        download_hf_model(
            repo_id=granite_picture_description.repo_id,
            local_dir=output_dir / granite_picture_description.repo_cache_folder,
            force=force,
            progress=progress,
        )

    if with_easyocr:
        _log.info("Downloading easyocr models...")
        EasyOcrModel.download_models(
            local_dir=output_dir / EasyOcrModel._model_repo_folder,
            force=force,
            progress=progress,
        )

    return output_dir<|MERGE_RESOLUTION|>--- conflicted
+++ resolved
@@ -2,11 +2,7 @@
 from pathlib import Path
 from typing import Optional
 
-<<<<<<< HEAD
-from docling.datamodel.layout_model_specs import docling_layout_v2
-=======
 from docling.datamodel.layout_model_specs import DOCLING_LAYOUT_V2
->>>>>>> 2b8616d6
 from docling.datamodel.pipeline_options import (
     granite_picture_description,
     smolvlm_picture_description,
@@ -51,11 +47,7 @@
     if with_layout:
         _log.info("Downloading layout model...")
         LayoutModel.download_models(
-<<<<<<< HEAD
-            local_dir=output_dir / docling_layout_v2.model_repo_folder,
-=======
             local_dir=output_dir / DOCLING_LAYOUT_V2.model_repo_folder,
->>>>>>> 2b8616d6
             force=force,
             progress=progress,
         )
