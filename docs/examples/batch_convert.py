import json
import logging
import time
from pathlib import Path
from typing import Iterable

import yaml
from docling_core.types.doc import ImageRefMode

<<<<<<< HEAD
from docling.backend.docling_parse_v3_backend import DoclingParseV3DocumentBackend
=======
>>>>>>> 4d64c4c0
from docling.datamodel.base_models import ConversionStatus, InputFormat
from docling.datamodel.document import ConversionResult
from docling.datamodel.pipeline_options import PdfPipelineOptions
from docling.datamodel.settings import settings
from docling.document_converter import DocumentConverter, PdfFormatOption

_log = logging.getLogger(__name__)

USE_V2 = True
USE_LEGACY = False


def export_documents(
    conv_results: Iterable[ConversionResult],
    output_dir: Path,
):
    output_dir.mkdir(parents=True, exist_ok=True)

    success_count = 0
    failure_count = 0
    partial_success_count = 0

    for conv_res in conv_results:
        if conv_res.status == ConversionStatus.SUCCESS:
            success_count += 1
            doc_filename = conv_res.input.file.stem

            if USE_V2:
                conv_res.document.save_as_json(
                    output_dir / f"{doc_filename}.json",
                    image_mode=ImageRefMode.PLACEHOLDER,
                )
                conv_res.document.save_as_html(
                    output_dir / f"{doc_filename}.html",
                    image_mode=ImageRefMode.EMBEDDED,
                )
                conv_res.document.save_as_document_tokens(
                    output_dir / f"{doc_filename}.doctags.txt"
                )
                conv_res.document.save_as_markdown(
                    output_dir / f"{doc_filename}.md",
                    image_mode=ImageRefMode.PLACEHOLDER,
                )
                conv_res.document.save_as_markdown(
                    output_dir / f"{doc_filename}.txt",
                    image_mode=ImageRefMode.PLACEHOLDER,
                    strict_text=True,
                )

                # Export Docling document format to YAML:
                with (output_dir / f"{doc_filename}.yaml").open("w") as fp:
                    fp.write(yaml.safe_dump(conv_res.document.export_to_dict()))

            if USE_LEGACY:
                # Export Deep Search document JSON format:
                with (output_dir / f"{doc_filename}.legacy.json").open(
                    "w", encoding="utf-8"
                ) as fp:
                    fp.write(json.dumps(conv_res.legacy_document.export_to_dict()))

                # Export Text format:
                with (output_dir / f"{doc_filename}.legacy.txt").open(
                    "w", encoding="utf-8"
                ) as fp:
                    fp.write(
                        conv_res.legacy_document.export_to_markdown(strict_text=True)
                    )

                # Export Markdown format:
                with (output_dir / f"{doc_filename}.legacy.md").open(
                    "w", encoding="utf-8"
                ) as fp:
                    fp.write(conv_res.legacy_document.export_to_markdown())

                # Export Document Tags format:
                with (output_dir / f"{doc_filename}.legacy.doctags.txt").open(
                    "w", encoding="utf-8"
                ) as fp:
                    fp.write(conv_res.legacy_document.export_to_document_tokens())

        elif conv_res.status == ConversionStatus.PARTIAL_SUCCESS:
            _log.info(
                f"Document {conv_res.input.file} was partially converted with the following errors:"
            )
            for item in conv_res.errors:
                _log.info(f"\t{item.error_message}")
            partial_success_count += 1
        else:
            _log.info(f"Document {conv_res.input.file} failed to convert.")
            failure_count += 1

    _log.info(
        f"Processed {success_count + partial_success_count + failure_count} docs, "
        f"of which {failure_count} failed "
        f"and {partial_success_count} were partially converted."
    )
    return success_count, partial_success_count, failure_count


def main():
    logging.basicConfig(level=logging.INFO)

    input_doc_paths = [
<<<<<<< HEAD
        Path("tests/data/redp5110_sampled.pdf"),
        # Path("./tests/data/2206.01062.pdf"),
        # Path("./tests/data/2203.01017v2.pdf"),
        # Path("./tests/data/2305.03393v1.pdf"),
        # Path("./tests/data/redp5110_sampled.pdf"),
=======
        Path("./tests/data/pdf/2206.01062.pdf"),
        Path("./tests/data/pdf/2203.01017v2.pdf"),
        Path("./tests/data/pdf/2305.03393v1.pdf"),
        Path("./tests/data/pdf/redp5110_sampled.pdf"),
>>>>>>> 4d64c4c0
    ]

    # buf = BytesIO(Path("./test/data/2206.01062.pdf").open("rb").read())
    # docs = [DocumentStream(name="my_doc.pdf", stream=buf)]
    # input = DocumentConversionInput.from_streams(docs)

    # # Turn on inline debug visualizations:
    # settings.debug.visualize_layout = True
    # settings.debug.visualize_ocr = True
    # settings.debug.visualize_tables = True
    # settings.debug.visualize_cells = True

<<<<<<< HEAD
    doc_converter = DocumentConverter(
        format_options={
            InputFormat.PDF: PdfFormatOption(backend=DoclingParseV3DocumentBackend)
=======
    pipeline_options = PdfPipelineOptions()
    pipeline_options.generate_page_images = True

    doc_converter = DocumentConverter(
        format_options={
            InputFormat.PDF: PdfFormatOption(pipeline_options=pipeline_options)
>>>>>>> 4d64c4c0
        }
    )

    start_time = time.time()

    conv_results = doc_converter.convert_all(
        input_doc_paths,
        raises_on_error=True,  # to let conversion run through all and examine results at the end
    )
    success_count, partial_success_count, failure_count = export_documents(
        conv_results, output_dir=Path("scratch")
    )

    end_time = time.time() - start_time

    _log.info(f"Document conversion complete in {end_time:.2f} seconds.")

    if failure_count > 0:
        raise RuntimeError(
            f"The example failed converting {failure_count} on {len(input_doc_paths)}."
        )


if __name__ == "__main__":
    main()<|MERGE_RESOLUTION|>--- conflicted
+++ resolved
@@ -7,10 +7,7 @@
 import yaml
 from docling_core.types.doc import ImageRefMode
 
-<<<<<<< HEAD
 from docling.backend.docling_parse_v3_backend import DoclingParseV3DocumentBackend
-=======
->>>>>>> 4d64c4c0
 from docling.datamodel.base_models import ConversionStatus, InputFormat
 from docling.datamodel.document import ConversionResult
 from docling.datamodel.pipeline_options import PdfPipelineOptions
@@ -64,6 +61,18 @@
                 with (output_dir / f"{doc_filename}.yaml").open("w") as fp:
                     fp.write(yaml.safe_dump(conv_res.document.export_to_dict()))
 
+                # Export Docling document format to doctags:
+                with (output_dir / f"{doc_filename}.doctags.txt").open("w") as fp:
+                    fp.write(conv_res.document.export_to_document_tokens())
+
+                # Export Docling document format to markdown:
+                with (output_dir / f"{doc_filename}.md").open("w") as fp:
+                    fp.write(conv_res.document.export_to_markdown())
+
+                # Export Docling document format to text:
+                with (output_dir / f"{doc_filename}.txt").open("w") as fp:
+                    fp.write(conv_res.document.export_to_markdown(strict_text=True))
+
             if USE_LEGACY:
                 # Export Deep Search document JSON format:
                 with (output_dir / f"{doc_filename}.legacy.json").open(
@@ -114,18 +123,10 @@
     logging.basicConfig(level=logging.INFO)
 
     input_doc_paths = [
-<<<<<<< HEAD
-        Path("tests/data/redp5110_sampled.pdf"),
-        # Path("./tests/data/2206.01062.pdf"),
-        # Path("./tests/data/2203.01017v2.pdf"),
-        # Path("./tests/data/2305.03393v1.pdf"),
-        # Path("./tests/data/redp5110_sampled.pdf"),
-=======
         Path("./tests/data/pdf/2206.01062.pdf"),
         Path("./tests/data/pdf/2203.01017v2.pdf"),
         Path("./tests/data/pdf/2305.03393v1.pdf"),
         Path("./tests/data/pdf/redp5110_sampled.pdf"),
->>>>>>> 4d64c4c0
     ]
 
     # buf = BytesIO(Path("./test/data/2206.01062.pdf").open("rb").read())
@@ -138,18 +139,14 @@
     # settings.debug.visualize_tables = True
     # settings.debug.visualize_cells = True
 
-<<<<<<< HEAD
-    doc_converter = DocumentConverter(
-        format_options={
-            InputFormat.PDF: PdfFormatOption(backend=DoclingParseV3DocumentBackend)
-=======
     pipeline_options = PdfPipelineOptions()
     pipeline_options.generate_page_images = True
 
     doc_converter = DocumentConverter(
         format_options={
-            InputFormat.PDF: PdfFormatOption(pipeline_options=pipeline_options)
->>>>>>> 4d64c4c0
+            InputFormat.PDF: PdfFormatOption(
+                pipeline_options=pipeline_options, backend=DoclingParseV3DocumentBackend
+            )
         }
     )
 
